--- conflicted
+++ resolved
@@ -107,14 +107,7 @@
   (interactive)
   (let* ((context (org-ai-special-block))
          (info (org-ai-get-block-info context))
-<<<<<<< HEAD
-         (unexpanded-content (org-ai-get-block-content context))
-         (content (if (eq 't (compare-strings "yes" 0 nil (alist-get :noweb info "no") 0 nil t)) ; string-equal-ignore-case
-                      (org-babel-expand-noweb-references (list "markdown" unexpanded-content))
-                      unexpanded-content))
-=======
          (content (org-ai-get-block-content context))
->>>>>>> 1a2f9e96
          (req-type (org-ai--request-type info))
          (sys-prompt-for-all-messages (or (not (eql 'x (alist-get :sys-everywhere info 'x)))
                                           org-ai-default-inject-sys-prompt-for-all-messages)))
